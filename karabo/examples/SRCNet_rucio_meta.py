--- conflicted
+++ resolved
@@ -55,36 +55,17 @@
         number_of_time_steps=24,
     )
     # define any unique (required for ingestion) output-file-path
-<<<<<<< HEAD
     ms_path = os.path.join(FileHandler.stm(), "my-unique-ms.ms")
     interferometer_sim = InterferometerSimulation(channel_bandwidth_hz=freq_inc_hz)
-=======
-    vis_path = os.path.join(FileHandler.stm(), "my-unique-vis-fname.vis")
-    interferometer_sim = InterferometerSimulation(
-        vis_path=vis_path, channel_bandwidth_hz=freq_inc_hz
-    )
->>>>>>> 08b76aa9
     vis = interferometer_sim.run_simulation(
         telescope=tel,
         sky=sky,
         observation=obs,
         backend=SimulatorBackend.OSKAR,
-<<<<<<< HEAD
         visibility_format="MS",
         visibility_path=ms_path,
     )
 
-    vis_ocm = ObsCoreMeta.from_visibility(
-        vis=vis,
-        calibrated=False,
-    )
-    vis_rm = RucioMeta(
-        namespace="testing",  # needs to be specified by Rucio service
-        name=os.path.split(vis.path)[-1],  # remove path-infos for `name`
-=======
-    )
-
-    # create metadata of visibility (currently [08-24], .vis supported, casa .ms not)
     vis_ocm = ObsCoreMeta.from_visibility(
         vis=vis,
         calibrated=False,
@@ -93,8 +74,7 @@
     )
     vis_rm = RucioMeta(
         namespace="testing",  # needs to be specified by Rucio service
-        name=os.path.split(vis.vis_path)[-1],  # remove path-infos for `name`
->>>>>>> 08b76aa9
+        name=os.path.split(vis.path)[-1],  # remove path-infos for `name`
         lifetime=86400,  # 1 day
         dataset_name=None,
         meta=vis_ocm,
@@ -116,11 +96,7 @@
     # HERE
     # #####END#######
 
-<<<<<<< HEAD
     vis_path_meta = RucioMeta.get_meta_fname(fname=vis.path)
-=======
-    vis_path_meta = RucioMeta.get_meta_fname(fname=vis.vis_path)
->>>>>>> 08b76aa9
     _ = vis_rm.to_dict(fpath=vis_path_meta)
     print(f"Created {vis_path_meta=}")
 
@@ -143,14 +119,7 @@
             imaging_cellsize=imaging_cellsize,
             niter=5000,  # 10 times less than default
         )
-<<<<<<< HEAD
     ).create_cleaned_image(vis, output_fits_path=restored_path)
-=======
-    ).create_cleaned_image(  # currently, wsclean needs casa .ms, which is also created
-        ms_file_path=vis.ms_file_path,
-        output_fits_path=restored_path,
-    )
->>>>>>> 08b76aa9
 
     # create metadata for restored .fits image
     # `FitsHeaderAxes` may need adaption based on the structure of your .fits image
