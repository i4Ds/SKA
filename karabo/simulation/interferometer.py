--- conflicted
+++ resolved
@@ -309,21 +309,11 @@
         :param sky: sky model defining the sources
         :param observation: observation settings
         """
-<<<<<<< HEAD
         # The following line depends on the mode with which we're loading
         # the sky (explained in documentation)
         array_sky = (
             sky.sources
         )  # sky.get_OSKAR_sky(precision=self.precision).to_array()
-=======
-        array_sky = sky.get_OSKAR_sky(precision=self.precision).to_array()
-        observation_params = observation.get_OSKAR_settings_tree()
-        input_telpath = telescope.path
-        if input_telpath is None:
-            raise KaraboInterferometerSimulationError(
-                "`telescope.path` must be set but is None."
-            )
->>>>>>> 71821505
 
         if self.client is not None:
             print("Using Dask for parallelisation. Splitting sky model...")
@@ -383,9 +373,11 @@
                     "Unknown split_sky_for_dask_how value. Please use 'randomly'."
                 )
 
-<<<<<<< HEAD
         input_telpath = telescope.path
-
+        if input_telpath is None:
+            raise KaraboInterferometerSimulationError(
+                "`telescope.path` must be set but is None."
+            )
         # Run the simulation on the dask cluster
         if self.client is not None:
             delayed_results = []
@@ -405,17 +397,6 @@
                     observation.get_OSKAR_settings_tree(),
                     splits_by_observation,
                     self.channel_bandwidth_hz,
-=======
-            # Run the simulation on the dask cluster
-            futures = []
-            for sky_ in split_array_sky:
-                # Scatter the sky model to the workers
-                scattered_data = self.client.scatter(sky_)
-
-                # Create params
-                interferometer_params = (
-                    self.__create_interferometer_params_with_random_paths(input_telpath)
->>>>>>> 71821505
                 )
             else:
                 observations = [observation.get_OSKAR_settings_tree()]
