--- conflicted
+++ resolved
@@ -301,13 +301,9 @@
             if self.split_idxs_per_group:
                 split_array_sky = np.take(array_sky, self.split_idxs_per_group, axis=0)
 
-<<<<<<< HEAD
-            # If the sources are a dask array, no splitting is needed
             elif isinstance(SkyModel.sources, da.Array):
                 split_array_sky = array_sky
 
-=======
->>>>>>> 887bee7c
             elif self.split_sky_for_dask_how == "randomly":
                 # Extract N by the number of workers
                 N = len(self.client.scheduler_info()["workers"])
@@ -360,20 +356,7 @@
         # Run the simulation on the dask cluster
         if self.client is not None:
             futures = []
-<<<<<<< HEAD
             for sky_ in split_array_sky.to_delayed() if isinstance(split_array_sky, da.Array) else split_array_sky:
-                print(f"Submitting simulation to worker {sky_.key}")
-                # Create visiblity object
-                visibility = Visibility()
-                interferometer_params = self.__get_OSKAR_settings_tree(
-                    input_telpath=input_telpath, ms_file_path=visibility.file.path
-                )
-                # Create params for the interferometer
-                params_total = {**interferometer_params, **observation_params}
-
-=======
-            for sky_ in split_array_sky:
->>>>>>> 887bee7c
                 # Scatter the sky model to the workers
                 scattered_data = self.client.scatter(sky_)
 
@@ -443,18 +426,15 @@
         # Create a visibility object
         setting_tree = oskar.SettingsTree("oskar_sim_interferometer")
         setting_tree.from_dict(params_total)
-        simulation = oskar.Interferometer(settings=setting_tree)
-<<<<<<< HEAD
-        # Check if it's a dask array chunk
+        
         print(type(os_sky))
         if isinstance(os_sky, da.Array):
             os_sky = oskar.Sky.from_array(os_sky.compute(), precision=precision)
         if isinstance(os_sky, np.ndarray):
             os_sky = oskar.Sky.from_array(os_sky, precision=precision)
         
-=======
+        simulation = oskar.Interferometer(settings=setting_tree)
         os_sky = oskar.Sky.from_array(os_sky, precision=precision)
->>>>>>> 887bee7c
         simulation.set_sky_model(os_sky)
         simulation.run()
 
