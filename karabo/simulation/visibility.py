--- conflicted
+++ resolved
@@ -37,10 +37,6 @@
                 f"Matched path {self.visibility_path} "
                 f"to format {self.visibility_format}"
             )
-<<<<<<< HEAD
-        else:
-            self.visibility_format: VisibilityFormat = format_matches[0]
-=======
 
     @staticmethod
     def _parse_visibility_format_from_path(
@@ -53,7 +49,6 @@
             if f(visibility_path) is True:
                 return visibility_format
         return None
->>>>>>> 1b209273
 
     @staticmethod
     def combine_spectral_foreground_vis(
