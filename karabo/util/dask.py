--- conflicted
+++ resolved
@@ -104,24 +104,13 @@
 
     @staticmethod
     def get_dask_client() -> Client:
-<<<<<<< HEAD
         if MPI.COMM_WORLD.Get_size() > 1:
             n_threads_per_worker = DaskHandler.n_threads_per_worker
             if n_threads_per_worker is None:
                 initialize(comm=MPI.COMM_WORLD)
             else:
                 initialize(nthreads=n_threads_per_worker, comm=MPI.COMM_WORLD)
-            DaskHandler.dask_client = Client()
-=======
-        # Get IS_DOCKER_CONTAINER variable
-        if os.environ.get("IS_DOCKER_CONTAINER", "false").lower() == "true":
-            from dask.distributed import Client
-            from dask_mpi import initialize
-            from mpi4py import MPI
-
-            initialize(nthreads=DaskHandler.n_threads_per_worker, comm=MPI.COMM_WORLD)
             DaskHandler.dask_client = Client(processes=DaskHandler.use_proccesses)
->>>>>>> a91c1f06
         elif DaskHandler.dask_client is None:
             if (
                 not DaskHandler._setup_called
