--- conflicted
+++ resolved
@@ -33,8 +33,8 @@
     short-term-memory so that the created artifacts are locatable on the launch system.
 
     Singularity & Sarus container usually use a mounted /tmp. However, this is not the
-    default case for Docker containers. This may be a reason to put the download-objects
-    into /tmp of the Docker-image.
+    default case for Docker containers. This may be a reason to not put the
+    download-objects into /tmp of the Docker-image.
 
     Returns:
         path of tmpdir
@@ -65,7 +65,6 @@
     return tmpdir
 
 
-<<<<<<< HEAD
 def _get_rnd_str(k: int, seed: _SeedType = None) -> str:
     """Creates a random ascii+digits string with length=`k`.
 
@@ -83,23 +82,18 @@
 
 
 def _get_cache_dir(term: _LongShortTermType) -> str:
-    """Creates cache-dir-name.
-=======
-def _get_cache_dir() -> str:
-    """Creates a deterministic & user-specific cache-dir-name.
->>>>>>> d001308d
+    """Creates a user-deterministic cache-dir-name.
 
     dir-name: karabo-<LTM|STM>-($USER-)<10-rnd-asci-letters-and-digits>
 
     The random-part of the cache-dir is seeded for relocation purpose.
+        Otherwise, the same tmp-dirs couldn't be used in another run.
+    The seed is necessary to prevent tmpdir collisions of different
+        users on a cluster.
 
     Returns:
         cache-dir-name
     """
-<<<<<<< HEAD
-=======
-    tmpdir = _get_disk_cache_root()
->>>>>>> d001308d
     delimiter = "-"
     prefix = "karabo"
     if term == "long":
@@ -111,15 +105,10 @@
     user = os.environ.get("USER")
     if user is not None:
         prefix = delimiter.join((prefix, user))
-<<<<<<< HEAD
         seed = user + term
     else:
         seed = "42" + term
     suffix = _get_rnd_str(k=10, seed=seed)
-=======
-    random.seed(prefix)
-    suffix = "".join(random.choices(string.ascii_letters + string.digits, k=10))
->>>>>>> d001308d
     cache_dir_name = delimiter.join((prefix, suffix))
     return cache_dir_name
 
@@ -160,7 +149,7 @@
     FileHanlder can be used the same way as `tempfile.TemporaryDirectory` using `with`.
     """
 
-    root: str = _get_tmp_dir()
+    root: str = _get_disk_cache_root()
 
     @classmethod
     def ltm(cls) -> str:
