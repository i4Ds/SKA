from __future__ import annotations
import logging, os, shutil, uuid
from typing import Tuple, Dict, List, Any, Optional, Union

import matplotlib
import numpy
import numpy as np
from numpy.typing import NDArray
from astropy.io import fits
from astropy.wcs import WCS
import matplotlib.pyplot as plt

from karabo.karabo_resource import KaraboResource
from karabo.util.FileHandle import check_ending, FileHandle

# store and restore the previously set matplotlib backend, because rascil sets it to Agg (non-GUI)
previous_backend = matplotlib.get_backend()
from rascil.apps.imaging_qa.imaging_qa_diagnostics import power_spectrum

matplotlib.use(previous_backend)


class Image(KaraboResource):

    def __init__(
        self,
        path: Union[str, FileHandle],
        **kwargs,
    ) -> None:
        """
        Proxy Object Class for Images. Dirty, Cleaned or any other type of image in a fits format
        """
        if isinstance(path, FileHandle): # save FileHandle if used to not lose reference and call it's __del__
            self.__file_handle = path
            path_ = path.path
        else:
            path_ = path
        self.path = path_
        self.__name = self.path.split(os.path.sep)[-1]
        self.data, self.header = fits.getdata(self.path, ext=0, header=True, **kwargs)

    @staticmethod
    def read_from_file(path: str) -> Image:
<<<<<<< HEAD
        image = Image()
        image.file = FileHandle(existing_file_path=path, mode='r')
        return image

    # overwrite getter to make sure it always contains the data
    @property
    def data(self) -> NDArray[np.float64]:
        if self._data is None:
            self.__read_fits_data()
        return self._data

    @data.setter
    def data(self, value:NDArray[np.float64]):
        self._data = value

    @property
    def header(self) -> Dict[str,Any]: 
        if self._header is None:
            self.__read_fits_data()
        return self._header

    @header.setter
    def header(self, value:Dict[str,Any]) -> None:
        self._header = value
=======
        return Image(path=path)

    def write_to_file(
        self,
        path: str,
        overwrite: bool = False,
    ) -> None:
        """Write an `Image` to `path`  as .fits"""
        check_ending(path=path, ending='.fits')
        fits.writeto(
            filename=path,
            data=self.data,
            header=self.header,
            overwrite=overwrite,
        )

    def header_has_parameters(
        self,
        parameters: List[str],
    ) -> bool:
        for parameter in parameters:
            if parameter not in self.header:
                return False
        return True
>>>>>>> ec1af29e

    def get_squeezed_data(self) -> NDArray[np.float64]:
        return numpy.squeeze(self.data[:1, :1, :, :])

    def plot(
        self,
        title: Optional[str] = None,
        xlim: Optional[Tuple[float, float]] = None,
        ylim: Optional[Tuple[float, float]] = None,
        figsize: Optional[Tuple[float, float]] = None,
        colobar_label: Optional[str] = None,
        xlabel: Optional[str] = None,
        ylabel: Optional[str] = None,
        cmap: Optional[str] = "jet",
        origin: Optional[str] = 'lower',
        wcs_enabled: bool = True,
        invert_xaxis: bool = False,
        filename: Optional[str] = None,
        **kwargs
    ) -> None:
        """
        Plots the image

        :param title: the title of the colormap
        :param xlim: RA-limit of plot
        :param ylim: DEC-limit of plot
        :param figsize: figsize as tuple
        :param title: plot title
        :param xlabel: xlabel
        :param ylabel: ylabel
        :param cmap: matplotlib color map
        :param origin: place the [0, 0] index of the array in the upper left or lower left corner of the Axes
        :param wcs_enabled: Use wcs transformation?
        :param invert_xaxis: Do you want to invert the xaxis?
        :param filename: Set to path/fname to save figure (set extension to fname to overwrite .png default)
        :param kwargs: matplotlib kwargs for scatter & Collections, e.g. customize `s`, `vmin` or `vmax`
        """
        if wcs_enabled:
            wcs = WCS(self.header)
            print(wcs)

            slices = []
            for i in range(wcs.pixel_n_dim):
                if i == 0:
                    slices.append('x')
                elif i == 1:
                    slices.append('y')
                else:
                    slices.append(0)

            # create dummy xlim or ylim if only one is set for conversion
            xlim_reset, ylim_reset = False, False
            if xlim is None and ylim is not None:
                xlim = (-1,1)
                xlim_reset = True
            elif xlim is not None and ylim is None:
                ylim = (-1,1)
                ylim_reset = True
            if xlim is not None and ylim is not None:
                xlim, ylim = wcs.wcs_world2pix(xlim, ylim, 0)
            if xlim_reset: xlim = None
            if ylim_reset: ylim = None

        if wcs_enabled:
            fig, ax = plt.subplots(figsize=figsize, subplot_kw=dict(projection=wcs, slices=slices))
        else:
            fig, ax = plt.subplots(figsize=figsize)


        im=ax.imshow(self.data[0][0], cmap=cmap, origin=origin, **kwargs)
        ax.grid()
        fig.colorbar(im, label=colobar_label)
        
        if title is not None: ax.set_title(title)
        if xlim is not None: ax.set_xlim(xlim)
        if ylim is not None: ax.set_ylim(ylim)
        if xlabel is not None: ax.set_xlabel(xlabel)
        if ylabel is not None: ax.set_ylabel(ylabel)
        if invert_xaxis: ax.invert_xaxis()
        if filename is not None: fig.savefig(filename)
        plt.show(block=False)
        plt.pause(1)

    def get_dimensions_of_image(self) -> List[int]:
        """
        Get the sizes of the dimensions of this Image in an array.
        :return: list with the dimensions.
        """
        result = []
        dimensions = self.header["NAXIS"]
        for dim in np.arange(0, dimensions, 1):
            result.append(self.header[f'NAXIS{dim + 1}'])
        return result

    def get_phase_center(self) -> Tuple[float, float]:
        return float(self.header["CRVAL1"]), float(self.header["CRVAL2"])

    def has_beam_parameters(self) -> bool:
        """
        Check if the image has the beam parameters in the header.
        :param image: Image to check
        :return: True if the image has the beam parameters in the header
        """
        return self.header_has_parameters(
            ["BMAJ", "BMIN", "BPA"],
        )

    def get_quality_metric(self) -> Dict[str,Any]:
        """
        Get image statistics.
        Statistics include :

        - Shape of Image --> 'shape'
        - Max Value --> 'max'
        - Min Value --> 'min'
        - Max Value absolute --> 'max-abs'
        - Root mean square (RMS) --> 'rms'
        - Sum of values --> 'sum'
        - Median absolute --> 'median-abs'
        - Median absolute deviation median --> 'median-abs-dev-median'
        - Median --> 'median'
        - Mean --> 'mean'

        :return: Dictionary holding all image statistics
        """
        # same implementation as RASCIL
        image_stats = {
            "shape": str(self.data.shape),
            "max": np.max(self.data),
            "min": np.min(self.data),
            "max-abs": np.max(np.abs(self.data)),
            "rms": np.std(self.data),
            "sum": np.sum(self.data),
            "median-abs": np.median(np.abs(self.data)),
            "median-abs-dev-median": np.median(np.abs(self.data - np.median(self.data))),
            "median": np.median(self.data),
            "mean": np.mean(self.data),
        }

        return image_stats

    def get_power_spectrum(
        self,
        resolution: float = 5.0e-4,
        signal_channel: Optional[int] = None,
    ) -> Tuple[NDArray[np.float64], NDArray[np.floating]]:
        """
        Calculate the power spectrum of this image.

        :param resolution: Resolution in radians needed for conversion from Jy to Kelvin
        :param signal_channel: channel containing both signal and noise (arr of same shape as nchan of Image), optional
        :return (profile, theta_axis)
            profile: Brightness temperature for each angular scale in Kelvin
            theta_axis: Angular scale data in degrees
        """
        # use RASCIL for power spectrum
        profile, theta = power_spectrum(self.path, resolution, signal_channel)
        return profile, theta

    def plot_power_spectrum(
        self,
        resolution: float = 5.0e-4,
        signal_channel: Optional[int] = None,
        save_png: bool = False,
    ) -> None:
        """
        Plot the power spectrum of this image.

        :param resolution: Resolution in radians needed for conversion from Jy to Kelvin
        :param signal_channel: channel containing both signal and noise (arr of same shape as nchan of Image), optional
        :param save_png: True if result should be saved, default = False
        """
        profile, theta = self.get_power_spectrum(resolution, signal_channel)
        plt.clf()

        plt.plot(theta, profile)
        plt.gca().set_title(f"Power spectrum of {self.__name if self.__name is not None else ''} image")
        plt.gca().set_xlabel("Angular scale [degrees]")
        plt.gca().set_ylabel("Brightness temperature [K]")
        plt.gca().set_xscale("log")
        plt.gca().set_yscale("log")
        plt.gca().set_ylim(1e-6 * numpy.max(profile), 2.0 * numpy.max(profile))
        plt.tight_layout()

        if save_png:
            plt.savefig(f"./power_spectrum_{self.__name if self.__name is not None else uuid.uuid4()}")
        plt.show(block=False)
        plt.pause(1)

    def get_cellsize(self) -> float:
        cdelt1 = self.header["CDELT1"]
        cdelt2 = self.header["CDELT2"]
        if abs(cdelt1) != abs(cdelt2):
            logging.warning("The Images's cdelt1 and cdelt2 are not the same in absolute value. Continuing with cdelt1")
        return np.deg2rad(np.abs(cdelt1))

    def get_wcs(self) -> WCS:
        return WCS(self.header)

    def get_2d_wcs(
        self,
        invert_ra: bool = True,
    ) -> WCS:
        wcs = WCS(naxis=2)
        radian_degree = lambda rad: rad * (180 / np.pi)
        cdelt = radian_degree(self.get_cellsize())
        crpix = np.floor((self.get_dimensions_of_image()[0] / 2)) + 1
        wcs.wcs.crpix = np.array([crpix, crpix])
        ra_sign = -1 if invert_ra else 1
        wcs.wcs.cdelt = np.array([ra_sign*cdelt, cdelt])
        wcs.wcs.crval = [self.header["CRVAL1"], self.header["CRVAL2"]]
        wcs.wcs.ctype = ["RA---AIR", "DEC--AIR"]  # coordinate axis type
        return wcs<|MERGE_RESOLUTION|>--- conflicted
+++ resolved
@@ -41,32 +41,6 @@
 
     @staticmethod
     def read_from_file(path: str) -> Image:
-<<<<<<< HEAD
-        image = Image()
-        image.file = FileHandle(existing_file_path=path, mode='r')
-        return image
-
-    # overwrite getter to make sure it always contains the data
-    @property
-    def data(self) -> NDArray[np.float64]:
-        if self._data is None:
-            self.__read_fits_data()
-        return self._data
-
-    @data.setter
-    def data(self, value:NDArray[np.float64]):
-        self._data = value
-
-    @property
-    def header(self) -> Dict[str,Any]: 
-        if self._header is None:
-            self.__read_fits_data()
-        return self._header
-
-    @header.setter
-    def header(self, value:Dict[str,Any]) -> None:
-        self._header = value
-=======
         return Image(path=path)
 
     def write_to_file(
@@ -91,7 +65,6 @@
             if parameter not in self.header:
                 return False
         return True
->>>>>>> ec1af29e
 
     def get_squeezed_data(self) -> NDArray[np.float64]:
         return numpy.squeeze(self.data[:1, :1, :, :])
