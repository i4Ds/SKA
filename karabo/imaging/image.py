from __future__ import annotations

import logging
import os
import warnings
from copy import deepcopy
from typing import (
    Any,
    Callable,
    Dict,
    List,
    Literal,
    Optional,
    Tuple,
    Union,
    cast,
    overload,
)

import matplotlib
import matplotlib.pyplot as plt
import numpy as np
from astropy.io import fits
from astropy.io.fits.header import Header
from astropy.nddata import Cutout2D, NDData
from astropy.wcs import WCS
from numpy.typing import NDArray
from rascil.apps.imaging_qa.imaging_qa_diagnostics import power_spectrum
from reproject import reproject_interp
from reproject.mosaicking import find_optimal_celestial_wcs, reproject_and_coadd
from scipy.interpolate import RegularGridInterpolator

from karabo.simulation.sky_model import SkyModel
from karabo.util._types import BeamType, FilePathType
from karabo.util.file_handler import FileHandler, assert_valid_ending
from karabo.util.plotting_util import get_slices

# store and restore the previously set matplotlib backend,
# because rascil sets it to Agg (non-GUI)
previous_backend = matplotlib.get_backend()

matplotlib.use(previous_backend)


class Image:
    @overload
    def __init__(
        self,
        *,
        path: FilePathType,
        data: Literal[None] = None,
        header: Literal[None] = None,
        **kwargs: Any,
    ) -> None:
        ...

    @overload
    def __init__(
        self,
        *,
        path: Literal[None] = None,
        data: NDArray[np.float_],
        header: Header,
        **kwargs: Any,
    ) -> None:
        ...

    def __init__(
        self,
        *,
        path: Optional[FilePathType] = None,
        data: Optional[NDArray[np.float_]] = None,
        header: Optional[Header] = None,
        **kwargs: Any,
    ) -> None:
        self.header: Header
        if path is not None and (data is None and header is None):
            self.path = path
            self.data, self.header = fits.getdata(
                str(self.path),
                ext=0,
                header=True,
                **kwargs,
            )
        elif path is None and (data is not None and header is not None):
            self.data = data
            self.header = header

            tmp_dir = FileHandler().get_tmp_dir(
                prefix="Image-",
                purpose="restored fits-path",
                unique=self,
            )

            restored_fits_path = os.path.join(tmp_dir, "image.fits")

            # Write the FITS file
            self.write_to_file(restored_fits_path)
            self.path = restored_fits_path
        else:
            raise RuntimeError("Provide either `path` or both `data` and `header`.")

<<<<<<< HEAD
        assert len(self.data.shape) in (
            2,
            3,
            4,
        ), f"""Unexpected shape for image data:
        {self.data.shape}; expected 2D, 3D or (ideally) 4D array. Ideal image shape:
        (frequencies, polarisations, pixels_x, pixels_y)"""

        if len(self.data.shape) == 2:
=======
        if self.data.ndim not in (2, 3, 4):
            raise ValueError(
                f"""Unexpected shape for image data:
            {self.data.shape}; expected 2D, 3D or (ideally) 4D array. Ideal image shape:
            (frequencies, polarisations, pixels_x, pixels_y)"""
            )

        if self.data.ndim == 2:
>>>>>>> 5606e8ee
            warnings.warn(
                """Received 2D data for image object.
                Will assume the 2 axes correspond to (pixels_x, pixels_y).
                Inserting 2 additional axes for frequencies and polarisations."""
            )
            self.data = np.array([[self.data]])
<<<<<<< HEAD
        elif len(self.data.shape) == 3:
=======
        elif self.data.ndim == 3:
>>>>>>> 5606e8ee
            warnings.warn(
                """Received 3D data for image object.
                Will assume the 3 axes correspond to
                (polarisations, pixels_x, pixels_y).
                Inserting 1 additional axis for frequencies."""
            )
            self.data = np.array([self.data])

        self._fname = os.path.split(self.path)[-1]

    @staticmethod
    def read_from_file(path: FilePathType) -> Image:
        return Image(path=path)

    @property
    def data(self) -> NDArray[np.float_]:
        return self._data

    @data.setter
    def data(self, new_data: NDArray[np.float_]) -> None:
        self._data = new_data
        if hasattr(self, "header"):
            self._update_header_after_resize()

    def write_to_file(
        self,
        path: FilePathType,
        overwrite: bool = False,
    ) -> None:
        """Write an `Image` to `path`  as .fits"""
        assert_valid_ending(path=path, ending=".fits")
        dir_name = os.path.abspath(os.path.dirname(path))
        os.makedirs(dir_name, exist_ok=True)
        fits.writeto(
            filename=str(path),
            data=self.data,
            header=self.header,
            overwrite=overwrite,
        )

    def header_has_parameters(
        self,
        parameters: List[str],
    ) -> bool:
        for parameter in parameters:
            if parameter not in self.header:
                return False
        return True

    def get_squeezed_data(self) -> NDArray[np.float64]:
        return np.squeeze(self.data[:1, :1, :, :])

    def resample(
        self,
        shape: Tuple[int, ...],
        **kwargs: Any,
    ) -> None:
        """
        Resamples the image to the given shape using SciPy's RegularGridInterpolator
        for bilinear interpolation. See:
        https://docs.scipy.org/doc/scipy/reference/generated/scipy.interpolate.RegularGridInterpolator.html

        :param shape: The desired shape of the image
        :param kwargs: Keyword arguments for the interpolation function

        """
        new_data = np.empty(
            (self.data.shape[0], 1, shape[0], shape[1]), dtype=self.data.dtype
        )

        for c in range(self.data.shape[0]):
            y = np.arange(self.data.shape[2])
            x = np.arange(self.data.shape[3])
            interpolator = RegularGridInterpolator(
                (y, x),
                self.data[c, 0],
                **kwargs,
            )

            new_x = np.linspace(0, self.data.shape[3] - 1, shape[1])
            new_y = np.linspace(0, self.data.shape[2] - 1, shape[0])
            new_points = np.array(np.meshgrid(new_y, new_x)).T.reshape(-1, 2)
            new_data[c] = interpolator(new_points).reshape(shape[0], shape[1])

        self.data = new_data

    def _update_header_after_resize(self) -> None:
        """Reshape the header to the given shape"""
        old_shape = (self.header["NAXIS2"], self.header["NAXIS1"])
        new_shape = (self.data.shape[2], self.data.shape[3])
        self.header["NAXIS1"] = new_shape[1]
        self.header["NAXIS2"] = new_shape[0]

        self.header["CRPIX1"] = (new_shape[1] + 1) / 2
        self.header["CRPIX2"] = (new_shape[0] + 1) / 2

        self.header["CDELT1"] = self.header["CDELT1"] * old_shape[1] / new_shape[1]
        self.header["CDELT2"] = self.header["CDELT2"] * old_shape[0] / new_shape[0]

    def cutout(
        self, center_xy: Tuple[float, float], size_xy: Tuple[float, float]
    ) -> Image:
        """
        Cutout the image to the given size and center.

        :param center_xy: Center of the cutout in pixel coordinates
        :param size_xy: Size of the cutout in pixel coordinates
        :return: Cutout of the image
        """
        cut = Cutout2D(
            self.data[0, 0, :, :],
            center_xy,
            size_xy,
            wcs=self.get_2d_wcs(),
        )
        header = cut.wcs.to_header()
        header = self.update_header_from_image_header(header, self.header)
        return Image(data=cut.data[np.newaxis, np.newaxis, :, :], header=header)

    def circle(self) -> None:
        """For each frequency channel and polarisation, cutout the pixel values,
        only keeping data for a circle of the computed radius, centered
        at the center of the image.
        This is an in-place transformation of the data.

        :return: None (data of current Image instance is transformed in-place)
        """

        def circle_pixels(pixels: NDArray[np.float_]) -> NDArray[np.float_]:
            radius = min(pixels.shape) // 2
            y, x = np.ogrid[-radius:radius, -radius:radius]
            mask = x**2 + y**2 > radius**2
            pixels[mask] = np.nan

            return pixels

        # This assumes self.data is a 4D array, with shape corresponding to
        # (frequency, polarisations, pixels_x, pixels_y)
        for i, frequency_image in enumerate(self.data):
            for j, pixels in enumerate(frequency_image):
                self.data[i][j] = circle_pixels(pixels)

    @staticmethod
    def update_header_from_image_header(
        new_header: Header,
        old_header: Header,
        keys_to_copy: Optional[List[str]] = None,
    ) -> Header:
        if keys_to_copy is None:
            keys_to_copy = [
                "CTYPE3",
                "CRPIX3",
                "CDELT3",
                "CRVAL3",
                "CUNIT3",
                "CTYPE4",
                "CRPIX4",
                "CDELT4",
                "CRVAL4",
                "CUNIT4",
                "BMAJ",
                "BMIN",
                "BPA",
            ]
        for key in keys_to_copy:
            if key in old_header and key not in new_header:
                new_header[key] = old_header[key]
        return new_header

    def split_image(self, N: int, overlap: int = 0) -> List[Image]:
        """
        Split the image into N x N equal-sized sections with optional overlap.

        Parameters
        ----------
        N : int
            The number of sections to split the image into along one axis. The
            total number of image sections will be N^2.
            It is assumed that the image can be divided into N equal parts along
            both axes. If this is not the case (e.g., image size is not a
            multiple of N), the sections on the edges will have fewer pixels.

        overlap : int, optional
            The number of pixels by which adjacent image sections will overlap.
            Default is 0, meaning no overlap. Negative overlap means that there
            will be empty sections between the cutouts.

        Returns
        -------
        cutouts : list
            A list of cutout sections of the image. Each element in the list is
            a 2D array representing a section of the image.

        Notes
        -----
        The function calculates the step size for both the x and y dimensions
        by dividing the dimension size by N. It then iterates over N steps
        in both dimensions to generate starting and ending indices for each
        cutout section, taking the overlap into account.

        The `cutout` function (not shown) is assumed to take the center
        (x, y) coordinates and the (width, height) of the desired cutout
        section and return the corresponding 2D array from the image.

        The edge sections will be equal to or smaller than the sections in
        the center of the image if the image size is not an exact multiple of N.

        Examples
        --------
        >>> # Assuming `self.data` is a 4D array with shape (C, Z, X, Y)
        >>> # and `self.cutout` method is defined
        >>> image = Image()
        >>> cutouts = image.split_image(4, overlap=10)
        >>> len(cutouts)
        16  # because 4x4 grid
        """
        if N < 1:
            raise ValueError("N must be >= 1")
        _, _, x_size, y_size = self.data.shape
        x_step = x_size // N
        y_step = y_size // N

        cutouts = []
        for i in range(N):
            for j in range(N):
                x_start = max(0, i * x_step - overlap)
                x_end = min(x_size, (i + 1) * x_step + overlap)
                y_start = max(0, j * y_step - overlap)
                y_end = min(y_size, (j + 1) * y_step + overlap)

                center_x = (x_start + x_end) // 2
                center_y = (y_start + y_end) // 2
                size_x = x_end - x_start
                size_y = y_end - y_start

                cut = self.cutout((center_x, center_y), (size_x, size_y))
                cutouts.append(cut)
        return cutouts

    def to_NNData(self) -> NDData:
        return NDData(data=self.data, wcs=self.get_wcs())

    def to_2dNNData(self) -> NDData:
        # TODO this assumes stokesI, i.e. 0th polarisation
        # Need to modify when adding full-stokes support
        return NDData(data=self.data[0, 0, :, :], wcs=self.get_2d_wcs())

    def plot(
        self,
        title: Optional[str] = None,
        xlim: Optional[Tuple[float, float]] = None,
        ylim: Optional[Tuple[float, float]] = None,
        figsize: Optional[Tuple[float, float]] = None,
        colobar_label: Optional[str] = None,
        xlabel: Optional[str] = None,
        ylabel: Optional[str] = None,
        cmap: Optional[str] = "jet",
        origin: Optional[str] = "lower",
        wcs_enabled: bool = True,
        invert_xaxis: bool = False,
        filename: Optional[str] = None,
        block: bool = False,
        **kwargs: Any,
    ) -> None:
        """Plots the image

        :param title: the title of the colormap
        :param xlim: RA-limit of plot
        :param ylim: DEC-limit of plot
        :param figsize: figsize as tuple
        :param title: plot title
        :param xlabel: xlabel
        :param ylabel: ylabel
        :param cmap: matplotlib color map
        :param origin: place the [0, 0] index of the array in
        the upper left or lower left corner of the Axes
        :param wcs_enabled: Use wcs transformation?
        :param invert_xaxis: Do you want to invert the xaxis?
        :param filename: Set to path/fname to save figure
        (set extension to fname to overwrite .png default)
        :param block: Whether plotting should block the remaining of the script
        :param kwargs: matplotlib kwargs for scatter & Collections,
        e.g. customize `s`, `vmin` or `vmax`
        """

        if wcs_enabled:
            wcs = WCS(self.header)

            slices = get_slices(wcs=wcs)

            # create dummy xlim or ylim if only one is set for conversion
            xlim_reset, ylim_reset = False, False
            if xlim is None and ylim is not None:
                xlim = (-1, 1)
                xlim_reset = True
            elif xlim is not None and ylim is None:
                ylim = (-1, 1)
                ylim_reset = True
            if xlim is not None and ylim is not None:
                xlim, ylim = wcs.wcs_world2pix(xlim, ylim, 0)
            if xlim_reset:
                xlim = None
            if ylim_reset:
                ylim = None

        if wcs_enabled:
            fig, ax = plt.subplots(
                figsize=figsize, subplot_kw=dict(projection=wcs, slices=slices)
            )
        else:
            fig, ax = plt.subplots(figsize=figsize)

        im = ax.imshow(self.data[0][0], cmap=cmap, origin=origin, **kwargs)
        ax.grid()
        fig.colorbar(im, label=colobar_label)

        if title is not None:
            ax.set_title(title)
        if xlim is not None:
            ax.set_xlim(xlim)
        if ylim is not None:
            ax.set_ylim(ylim)
        if xlabel is not None:
            ax.set_xlabel(xlabel)
        if ylabel is not None:
            ax.set_ylabel(ylabel)
        if invert_xaxis:
            ax.invert_xaxis()
        if filename is not None:
            fig.savefig(filename)
        plt.show(block=block)
        plt.pause(1)

    def overplot_with_skymodel(
        self,
        sky: SkyModel,
        filename: Optional[FilePathType] = None,
        block: bool = False,
        channel_index: int = 0,
        stokes_index: int = 0,
<<<<<<< HEAD
        vmin_image: float = 0,
        vmax_image: float = np.inf,
=======
        vmin_image: Optional[float] = None,
        vmax_image: Optional[float] = None,
>>>>>>> 5606e8ee
    ) -> None:
        """Create a plot with the current image data,
        as well as an overlay of sources from a given SkyModel instance.

        :param sky: a SkyModel instance, with sources to be plotted.
        :param filename: path to the file where the final plot will be saved.
            If None, the plot is not saved.
        :param block: whether plotting should block the remaining of the script.
        :param channel_index: Which frequency channel to show in the plot.
            Defaults to 0.
        :param stokes_index: Which polarisation to show in the plot.
            Defaults to 0 (stokesI).
        :param vmin_image, vmax_image: Limits for colorbar of Image plot.
        """
        # wcs.wcs_world2pix expects a FITS header with only 2 coordinates (x, y).
        # For this plot, we temporarily remove the 3rd and 4th axes from the image
        # Per suggestion from:
        # https://github.com/aplpy/aplpy/issues/423#issuecomment-848170880
        two_dimensional_header = deepcopy(self.header)
        two_dimensional_header["NAXIS"] = 2
        two_dimensional_header["WCSAXES"] = 2
        temporary_data = self.data[channel_index][stokes_index]

        for kw in ("CTYPE", "CRVAL", "CRPIX", "CDELT", "CUNIT", "NAXIS"):
            for n in (3, 4):
                k = f"{kw}{n}"
                if k in two_dimensional_header.keys():
                    two_dimensional_header.remove(k)

        wcs = WCS(two_dimensional_header)
        slices = get_slices(wcs)

        px, py = wcs.wcs_world2pix(sky[:, 0], sky[:, 1], 0)

        # Create the figure and axes
        plt.figure(figsize=(20, 10))
        ax = plt.subplot(111, projection=wcs, slices=slices)
        img = ax.imshow(
            temporary_data,
            cmap="YlGnBu",
            origin="lower",
            vmin=vmin_image,
            vmax=vmax_image,
        )
        ax.scatter(px, py, facecolors="none", edgecolors="r", s=20)
        plt.colorbar(img, ax=ax, label="Flux Density [Jy]")
        ax.set_xlim((0, temporary_data.shape[1]))
        ax.set_ylim((0, temporary_data.shape[0]))
        plt.tight_layout()
        if filename is not None:
            plt.savefig(filename)
        plt.show(block=block)

    def plot_side_by_side_with_skymodel(
        self,
        sky: SkyModel,
        filename: Optional[FilePathType] = None,
        block: bool = False,
        channel_index: int = 0,
        stokes_index: int = 0,
        vmin_sky: float = 0,
        vmax_sky: float = np.inf,
        vmin_image: float = 0,
        vmax_image: float = np.inf,
    ) -> None:
        """Create a plot with two panels:
        1. the current image data, and
        2. a scatter plot of sources from a given SkyModel instance.

        :param sky: a SkyModel instance, with sources to be plotted.
        :param filename: path to the file where the final plot will be saved.
            If None, the plot is not saved.
        :param block: whether plotting should block the remaining of the script.
        :param channel_index: Which frequency channel to show in the plot.
            Defaults to 0.
        :param stokes_index: Which polarisation to show in the plot.
            Defaults to 0 (stokesI).
        :param vmin_sky, vmax_sky: Limits for colorbar of SkyModel scatter plot.
        :param vmin_image, vmax_image: Limits for colorbar of Image plot.
        """
        wcs = WCS(self.header)
        slices = get_slices(wcs)

        fig = plt.figure(figsize=(12, 6))

        # Left panel: scatter plot of SkyModel sources
        ax1 = fig.add_subplot(121)
        scatter = ax1.scatter(
            sky[:, 0],
            sky[:, 1],
            c=sky[:, 2],
            s=10,
            cmap="jet",
            vmin=vmin_sky,
            vmax=vmax_sky,
        )
        ax1.set_aspect("equal")
        plt.colorbar(scatter, ax=ax1, label="Flux [Jy]")
        ra_deg = self.header["CRVAL1"]
        dec_deg = self.header["CRVAL2"]
        img_size_ra = self.header["NAXIS1"]
        img_size_dec = self.header["NAXIS2"]
        cut_ra = -self.header["CDELT1"] * float(img_size_ra)
        cut_dec = self.header["CDELT2"] * float(img_size_dec)
        ax1.set_xlim((ra_deg - cut_ra / 2, ra_deg + cut_ra / 2))
        ax1.set_ylim((dec_deg - cut_dec / 2, dec_deg + cut_dec / 2))
        ax1.set_xlabel("RA [deg]")
        ax1.set_ylabel("DEC [deg]")
        ax1.invert_xaxis()

        # Right panel: plot of current image data
        # For the desired channel and polarisation
        ax2 = fig.add_subplot(122, projection=wcs, slices=slices)
        image = ax2.imshow(
            self.data[channel_index][stokes_index],
            cmap="YlGnBu",
            origin="lower",
            vmin=vmin_image,
            vmax=vmax_image,
        )
        plt.colorbar(image, ax=ax2, label="Flux Density [Jy]")

        plt.tight_layout()
        if filename is not None:
            plt.savefig(filename)
        plt.show(block=block)

    def get_dimensions_of_image(self) -> List[int]:
        """
        Get the sizes of the dimensions of this Image in an array.
        :return: list with the dimensions.
        """
        result = []
        dimensions = self.header["NAXIS"]
        for dim in np.arange(0, dimensions, 1):
            result.append(self.header[f"NAXIS{dim + 1}"])
        return result

    def get_phase_center(self) -> Tuple[float, float]:
        return float(self.header["CRVAL1"]), float(self.header["CRVAL2"])

    def has_beam_parameters(self) -> bool:
        """
        Check if the image has the beam parameters in the header.
        :param image: Image to check
        :return: True if the image has the beam parameters in the header
        """
        return self.header_has_parameters(
            ["BMAJ", "BMIN", "BPA"],
        )

    def get_beam_parameters(self) -> BeamType:
        """Gets the beam-parameters fom the image-header.

        "bmaj": FWHM of the major axis of the elliptical Gaussian beam in arcsec
        "bmin": FWHM of the minor minor axis of the elliptical Gaussian beam in arcsec
        "bpa": position angle of the major axis of the elliptical Gaussian beam in
            degrees, counter-clock from the North direction

        Returns:
           "bmaj" (arcsec), "bmin" (arcsec), "bpa" (deg)
        """
        try:
            bmaj = float(self.header["BMAJ"])
            bmin = float(self.header["BMIN"])
            bpa = float(self.header["BPA"])
        except Exception as e:
            raise RuntimeError(
                f"No beam-parameters 'BMAJ', 'BMIN', 'BPA' found in {self.path}. "
                + "Use `has_beam_parameters` for save use of this function."
            ) from e
        beam: BeamType = {
            "bmaj": bmaj,
            "bmin": bmin,
            "bpa": bpa,
        }
        return beam

    def get_quality_metric(self) -> Dict[str, Any]:
        """
        Get image statistics.
        Statistics include :

        - Shape of Image --> 'shape'
        - Max Value --> 'max'
        - Min Value --> 'min'
        - Max Value absolute --> 'max-abs'
        - Root mean square (RMS) --> 'rms'
        - Sum of values --> 'sum'
        - Median absolute --> 'median-abs'
        - Median absolute deviation median --> 'median-abs-dev-median'
        - Median --> 'median'
        - Mean --> 'mean'

        :return: Dictionary holding all image statistics
        """
        # same implementation as RASCIL
        image_stats = {
            "shape": str(self.data.shape),
            "max": np.max(self.data),
            "min": np.min(self.data),
            "max-abs": np.max(np.abs(self.data)),
            "rms": np.std(self.data),
            "sum": np.sum(self.data),
            "median-abs": np.median(np.abs(self.data)),
            "median-abs-dev-median": np.median(
                np.abs(self.data - np.median(self.data))
            ),
            "median": np.median(self.data),
            "mean": np.mean(self.data),
        }

        return image_stats

    def get_power_spectrum(
        self,
        resolution: float = 5.0e-4,
        signal_channel: Optional[int] = None,
    ) -> Tuple[NDArray[np.float64], NDArray[np.float64]]:
        """
        Calculate the power spectrum of this image.

        :param resolution: Resolution in radians needed for conversion from Jy to Kelvin
        :param signal_channel: channel containing both signal and noise
        (arr of same shape as nchan of Image), optional
        :return (profile, theta_axis)
            profile: Brightness temperature for each angular scale in Kelvin
            theta_axis: Angular scale data in degrees
        """
        profile, theta = power_spectrum(self.path, resolution, signal_channel)
        return profile, theta

    def plot_power_spectrum(
        self,
        resolution: float = 5.0e-4,
        signal_channel: Optional[int] = None,
        path: Optional[FilePathType] = None,
        block: bool = False,
    ) -> None:
        """
        Plot the power spectrum of this image.

        :param resolution: Resolution in radians needed for conversion from Jy to Kelvin
        :param signal_channel: channel containing both signal and noise
        (arr of same shape as nchan of Image), optional
        :param save_png: True if result should be saved, default = False
        :param block: Whether plotting should block the remaining of the script
        """
        profile, theta = self.get_power_spectrum(resolution, signal_channel)
        plt.clf()

        plt.plot(theta, profile)
        plt.gca().set_title(
            f"Power spectrum of {self._fname if self._fname is not None else ''} image"
        )
        plt.gca().set_xlabel("Angular scale [degrees]")
        plt.gca().set_ylabel("Brightness temperature [K]")
        plt.gca().set_xscale("log")
        plt.gca().set_yscale("log")
        max_profile = float(np.max(profile))
        plt.gca().set_ylim(1e-6 * max_profile, 2.0 * max_profile)
        plt.tight_layout()

        if path is not None:
            plt.savefig(path)
        plt.show(block=block)
        plt.pause(1)

    def get_cellsize(self) -> np.float64:
        cdelt1 = self.header["CDELT1"]
        cdelt2 = self.header["CDELT2"]
        if not isinstance(cdelt1, float) or not isinstance(cdelt2, float):
            raise ValueError(
                "CDELT1 & CDELT2 in header are expected to be of type float."
            )
        if np.abs(cdelt1) != np.abs(cdelt2):
            logging.warning(
                "Non-square pixels are not supported, continue with `cdelt1`."
            )
        cellsize = cast(np.float64, np.deg2rad(np.abs(cdelt1)))
        return cellsize

    def get_wcs(self) -> WCS:
        return WCS(self.header)

    def get_2d_wcs(self, ra_dec_axis: Tuple[int, int] = (1, 2)) -> WCS:
        wcs = WCS(self.header)
        wcs_2d = wcs.sub(ra_dec_axis)
        return wcs_2d


class ImageMosaicker:
    """
    A class to handle the combination of multiple images into a single mosaicked image.
    See: https://reproject.readthedocs.io/en/stable/mosaicking.html

    Parameters
    More information on the parameters can be found in the documentation:
    https://reproject.readthedocs.io/en/stable/api/reproject.mosaicking.reproject_and_coadd.html # noqa: E501
    However, here the most common to tune are explained.
    ----------
    reproject_function : callable, optional
        The function to use for the reprojection.
    combine_function : {'mean', 'sum'}
        The type of function to use for combining the values into the final image.
    match_background : bool, optional
        Whether to match the backgrounds of the images.
    background_reference : None or int, optional
        If None, the background matching will make it so that the average of the
        corrections for all images is zero.
        If an integer, this specifies the index of the image to use as a reference.

    Methods
    -------
    get_optimal_wcs(images, projection='SIN', **kwargs)
        Get the optimal WCS for the given images. See:
        https://reproject.readthedocs.io/en/stable/api/reproject.mosaicking.find_optimal_celestial_wcs.html # noqa: E501
    process(
        images
        )
        Combine the provided images into a single mosaicked image.

    """

    def __init__(
        self,
        reproject_function: Callable[..., Any] = reproject_interp,
        combine_function: str = "mean",
        match_background: bool = False,
        background_reference: Optional[int] = None,
    ):
        self.reproject_function = reproject_function
        self.combine_function = combine_function
        self.match_background = match_background
        self.background_reference = background_reference

    def get_optimal_wcs(
        self,
        images: List[Image],
        projection: str = "SIN",
        **kwargs: Any,
    ) -> Tuple[WCS, tuple[int, int]]:
        """
        Set the optimal WCS for the given images.
        See: https://reproject.readthedocs.io/en/stable/api/reproject.mosaicking.find_optimal_celestial_wcs.html # noqa: E501

        Parameters
        ----------
        images : list
            A list of images to combine.
        projection : str, optional
            Three-letter code for the WCS projection, such as 'SIN' or 'TAN'.
        **kwargs : dict, optional
            Additional keyword arguments to be passed to the reprojection function.

        Returns
        -------
        WCS
            The optimal WCS for the given images.
        tuple
            The shape of the optimal WCS.

        """
        optimal_wcs = find_optimal_celestial_wcs(
            [image.to_2dNNData() for image in images]
            if isinstance(images[0], Image)
            else images,
            projection=projection,
            **kwargs,
        )
        # Somehow, a cast is needed here otherwise mypy complains
        return cast(Tuple[WCS, Tuple[int, int]], optimal_wcs)

    def mosaic(
        self,
        images: List[Image],
        wcs: Optional[Tuple[WCS, Tuple[int, int]]] = None,
        input_weights: Optional[
            List[Union[str, fits.HDUList, fits.PrimaryHDU, NDArray[np.float64]]],
        ] = None,
        hdu_in: Optional[Union[int, str]] = None,
        hdu_weights: Optional[Union[int, str]] = None,
        shape_out: Optional[Tuple[int]] = None,
        image_for_header: Optional[Image] = None,
        **kwargs: Any,
    ) -> Tuple[Image, NDArray[np.float64]]:
        """
        Combine the provided images into a single mosaicked image.

        Parameters
        ----------
        images : list
            A list of images to combine.
        wcs : tuple, optional
            The WCS to use for the mosaicking. Will be calculated with `get_optimal_wcs`
            if not passed.
        input_weights : list, optional
            If specified, an iterable with the same length as images, containing weights
            for each image.
        shape_out : tuple, optional
            The shape of the output data. If None, it will be computed from the images.
        hdu_in : int or str, optional
            If one or more items in input_data is a FITS file or an HDUList instance,
            specifies the HDU to use.
        hdu_weights : int or str, optional
            If one or more items in input_weights is a FITS file or an HDUList instance,
            specifies the HDU to use.
        image_for_header : Image, optional
            From which image the header should be used to readd the lost information
            by the mosaicking because some information is not propagated.
        **kwargs : dict, optional
            Additional keyword arguments to be passed to the reprojection function.

        Returns
        -------
        fits.PrimaryHDU
            The final mosaicked image as a FITS HDU.
        np.ndarray
            The footprint of the final mosaicked image.

        Raises
        ------
        ValueError
            If less than two images are provided.

        """

        if image_for_header is None:
            image_for_header = images[0]

        if isinstance(images[0], Image):
            images = [image.to_2dNNData() for image in images]
        if wcs is None:
            wcs = self.get_optimal_wcs(images)

        array, footprint = reproject_and_coadd(
            images,
            output_projection=wcs[0],
            shape_out=wcs[1] if shape_out is None else shape_out,
            input_weights=input_weights,
            hdu_in=hdu_in,
            reproject_function=reproject_interp,
            hdu_weights=hdu_weights,
            combine_function=self.combine_function,
            match_background=self.match_background,
            background_reference=self.background_reference,
            **kwargs,
        )
        header = wcs[0].to_header()
        header = Image.update_header_from_image_header(header, image_for_header.header)
        return (
            Image(
                data=array[np.newaxis, np.newaxis, :, :],
                header=wcs[0].to_header(),
            ),
            footprint,
        )<|MERGE_RESOLUTION|>--- conflicted
+++ resolved
@@ -100,17 +100,6 @@
         else:
             raise RuntimeError("Provide either `path` or both `data` and `header`.")
 
-<<<<<<< HEAD
-        assert len(self.data.shape) in (
-            2,
-            3,
-            4,
-        ), f"""Unexpected shape for image data:
-        {self.data.shape}; expected 2D, 3D or (ideally) 4D array. Ideal image shape:
-        (frequencies, polarisations, pixels_x, pixels_y)"""
-
-        if len(self.data.shape) == 2:
-=======
         if self.data.ndim not in (2, 3, 4):
             raise ValueError(
                 f"""Unexpected shape for image data:
@@ -119,18 +108,13 @@
             )
 
         if self.data.ndim == 2:
->>>>>>> 5606e8ee
             warnings.warn(
                 """Received 2D data for image object.
                 Will assume the 2 axes correspond to (pixels_x, pixels_y).
                 Inserting 2 additional axes for frequencies and polarisations."""
             )
             self.data = np.array([[self.data]])
-<<<<<<< HEAD
-        elif len(self.data.shape) == 3:
-=======
         elif self.data.ndim == 3:
->>>>>>> 5606e8ee
             warnings.warn(
                 """Received 3D data for image object.
                 Will assume the 3 axes correspond to
@@ -471,13 +455,8 @@
         block: bool = False,
         channel_index: int = 0,
         stokes_index: int = 0,
-<<<<<<< HEAD
-        vmin_image: float = 0,
-        vmax_image: float = np.inf,
-=======
         vmin_image: Optional[float] = None,
         vmax_image: Optional[float] = None,
->>>>>>> 5606e8ee
     ) -> None:
         """Create a plot with the current image data,
         as well as an overlay of sources from a given SkyModel instance.
