--- conflicted
+++ resolved
@@ -2,22 +2,11 @@
 import tempfile
 
 import numpy as np
-<<<<<<< HEAD
+import xarray as xr
 from numpy.typing import NDArray
-=======
-import xarray as xr
-from dask.array import from_array
-from dask.array.core import Array
->>>>>>> 15318cd5
 
-from karabo.data.external_data import (
-    BATTYESurveyDownloadObject,
-    ExampleHDF5Map,
-    GLEAMSurveyDownloadObject,
-    MIGHTEESurveyDownloadObject,
-)
+from karabo.data.external_data import ExampleHDF5Map
 from karabo.simulation.sky_model import Polarisation, SkyModel
-<<<<<<< HEAD
 
 
 def test_init(sky_data_with_ids: NDArray[np.object_]):
@@ -31,12 +20,12 @@
 
 def test_not_full_array():
     sky1 = SkyModel()
-    sky_data = np.array([[20.0, -30.0, 1], [20.0, -30.5, 3], [20.5, -30.5, 3]])
+    sky_data = xr.DataArray([[20.0, -30.0, 1], [20.0, -30.5, 3], [20.5, -30.5, 3]])
     sky1.add_point_sources(sky_data)
     sky2 = SkyModel(sky_data)
     # test if doc shape were expanded
-    assert sky1.sources.shape == (sky_data.shape[0], 13)
-    assert sky2.sources.shape == (sky_data.shape[0], 13)
+    assert sky1.sources.shape == sky_data.shape
+    assert sky2.sources.shape == sky_data.shape
 
 
 def test_plot_gleam():
@@ -80,7 +69,7 @@
 def test_read_healpix_map():
     download = ExampleHDF5Map()
     path = download.get()
-    source_array, nside = SkyModel.read_healpix_file_to_sky_model_array(
+    source_array, _ = SkyModel.read_healpix_file_to_sky_model_array(
         f"{path}",
         0,
         Polarisation.STOKES_I,
@@ -91,150 +80,4 @@
 
 def test_get_poisson_sky():
     sky = SkyModel.get_random_poisson_disk_sky((220, -60), (260, -80), 0.1, 0.8, 2)
-    sky.explore_sky([240, -70])
-=======
-from karabo.test import data_path
-
-
-class TestSkyModel(unittest.TestCase):
-    @classmethod
-    def setUpClass(cls) -> None:
-        # make dir for result files
-        if not os.path.exists("result/"):
-            os.makedirs("result/")
-
-    def test_init(self):
-        sky1 = SkyModel()
-        sky_data = xr.DataArray(
-            [
-                [20.0, -30.0, 1, 0, 0, 0, 100.0e6, -0.7, 0.0, 0, 0, 0, "source1"],
-                [20.0, -30.5, 3, 2, 2, 0, 100.0e6, -0.7, 0.0, 600, 50, 45, "source2"],
-                [20.5, -30.5, 3, 0, 0, 2, 100.0e6, -0.7, 0.0, 700, 10, -10, "source3"],
-            ]
-        )
-        sky1.add_point_sources(sky_data)
-        sky2 = SkyModel(sky_data)
-        # test if sources are inside now
-        assert np.all(sky1.sources == sky2.sources)
-        self.assertEqual(sky_data.shape, sky1.sources.shape)
-        self.assertEqual(sky_data.shape, sky2.sources.shape)
-
-    def test_not_full_array(self):
-        sky1 = SkyModel()
-        sky_data = xr.DataArray([[20.0, -30.0, 1], [20.0, -30.5, 3], [20.5, -30.5, 3]])
-        sky1.add_point_sources(sky_data)
-        sky2 = SkyModel(sky_data)
-        # test if doc shape were expanded
-        self.assertEqual(sky1.sources.shape, (sky_data.shape[0], 12))
-        self.assertEqual(sky2.sources.shape, (sky_data.shape[0], 12))
-
-    def test_plot_gleam(self):
-        sky = SkyModel.get_GLEAM_Sky([76])
-        sky.explore_sky([250, -80], s=0.1)
-        cartesian_sky = sky.get_cartesian_sky()
-        print(cartesian_sky)
-
-    def test_filter_sky_model(self):
-        sky = SkyModel.get_GLEAM_Sky([76])
-        phase_center = [250, -80]  # ra,dec
-        filtered_sky = sky.filter_by_radius(0, 0.55, phase_center[0], phase_center[1])
-        filtered_sky.setup_default_wcs(phase_center)
-        filtered_sky.explore_sky(
-            phase_center=phase_center,
-            figsize=(8, 6),
-            s=80,
-            xlim=(254, 246),  # RA-lim
-            ylim=(-81, -79),  # DEC-lim
-            with_labels=True,
-        )
-        assert len(filtered_sky.sources) == 8
-        filtered_sky.write_to_file("./result/filtered_sky.csv")
-        filtered_sky_euclidean_approx = (
-            sky.filter_by_radius_euclidean_flat_approximation(
-                0, 0.55, phase_center[0], phase_center[1]
-            )
-        )
-        assert len(filtered_sky_euclidean_approx.sources) == len(filtered_sky.sources)
-
-    def test_read_sky_model(self):
-        sky = SkyModel.read_from_file(f"{data_path}/filtered_sky.csv")
-        phase_center = [250, -80]  # ra,dec
-        sky.explore_sky(
-            phase_center=phase_center,
-            figsize=(8, 6),
-            s=80,
-            xlim=(254, 246),  # RA-lim
-            ylim=(-81, -79),  # DEC-lim
-            with_labels=True,
-        )
-
-    def test_read_healpix_map(self):
-        download = ExampleHDF5Map()
-        path = download.get()
-        source_array, _ = SkyModel.read_healpix_file_to_sky_model_array(
-            f"{path}",
-            0,
-            Polarisation.STOKES_I,
-        )
-        sky = SkyModel(source_array)
-        sky.explore_sky([250, -80])
-
-    def test_get_poisson_sky(self):
-        sky = SkyModel.get_random_poisson_disk_sky((220, -60), (260, -80), 0.1, 0.8, 2)
-        sky.explore_sky([240, -70])
-
-    def test_cscs_resource_availability(self):
-        gleam = GLEAMSurveyDownloadObject()
-        assert gleam.is_available()
-        battye = BATTYESurveyDownloadObject()
-        assert battye.is_available()
-        mightee = MIGHTEESurveyDownloadObject()
-        assert mightee.is_available()
-        map = ExampleHDF5Map()
-        assert map.is_available()
-
-    def test_download_gleam_and_make_sky_model(self):
-        sky = SkyModel.get_GLEAM_Sky([76])
-        sky.explore_sky([250, -30], s=0.1)
-        assert sky.num_sources > 0
-
-    def test_transform_numpy_to_xarray(self):
-        sources = np.array(
-            [
-                [1, 1, 1, 1, 1, 1, 1, 1, 1, 1, 1, 1, "source1"],
-                [2, 2, 2, 2, 2, 2, 2, 2, 2, 2, 2, 2, "source2"],
-                [3, 3, 3, 3, 3, 3, 3, 3, 3, 3, 3, 3, "source3"],
-                [4, 4, 4, 4, 4, 4, 4, 4, 4, 4, 4, 4, "source4"],
-                [5, 5, 5, 5, 5, 5, 5, 5, 5, 5, 5, 5, "source5"],
-            ],
-            dtype=object,
-        )
-        sky = SkyModel(sources)
-        assert isinstance(sky.sources, xr.DataArray)
-        assert sky.num_sources > 0
-        assert sky.to_np_array(with_obj_ids=True).shape == (sky.num_sources, 13)
-
-    def test_compute(self):
-        sources = np.array(
-            [
-                [1, 1, 1, 1, 1, 1, 1, 1, 1, 1, 1, 1, "source1"],
-                [2, 2, 2, 2, 2, 2, 2, 2, 2, 2, 2, 2, "source2"],
-                [3, 3, 3, 3, 3, 3, 3, 3, 3, 3, 3, 3, "source3"],
-                [4, 4, 4, 4, 4, 4, 4, 4, 4, 4, 4, 4, "source4"],
-                [5, 5, 5, 5, 5, 5, 5, 5, 5, 5, 5, 5, "source5"],
-            ],
-            dtype=object,
-        )
-        sources_xr = xr.DataArray(from_array(sources, chunks=2))
-        sky = SkyModel(sources_xr)
-        # Check that test data is correct
-        assert isinstance(sky.sources, xr.DataArray)
-        assert isinstance(sky.sources.data, Array)
-
-        # Check that compute works
-        sky.compute()
-        assert isinstance(sky.sources, xr.DataArray)
-        assert isinstance(sky.sources.data, np.ndarray)
-        assert sky.sources.data.shape == (5, 13)
-        assert np.all(sky.sources.data == sources)
->>>>>>> 15318cd5
+    sky.explore_sky([240, -70])